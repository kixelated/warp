--- conflicted
+++ resolved
@@ -3,16 +3,11 @@
 	"moq-transport",
 	"moq-relay",
 	"moq-pub",
-<<<<<<< HEAD
 	"moq-api",
-	"moq-clock",
-	"moq-gst",
-=======
 	"moq-clock",
 	"moq-dir",
 	"moq-native",
-	"moq-api",
->>>>>>> f1172065
+	"moq-gst",
 ]
 resolver = "2"
 
