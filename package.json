--- conflicted
+++ resolved
@@ -32,26 +32,15 @@
 	"files": ["dist", "README.md", "LICENSE*"],
 	"scripts": {
 		"all": "npm-run-all --print-label --parallel --race relay bbb web",
-<<<<<<< HEAD
-=======
-
->>>>>>> db8fe3cb
 		"relay": "./dev/relay",
 		"bbb": "./dev/bbb",
+		"tos": "./dev/tos",
 		"gst": "./dev/gst",
 		"clock": "./dev/clock",
 		"web": "webpack serve",
-<<<<<<< HEAD
 		"cluster": "npm-run-all --print-label --parallel --race relay cluster:leaf cluster:bbb web",
 		"cluster:leaf": "PORT=4444 ./dev/relay --cluster-root localhost:4443",
 		"cluster:bbb": "PORT=4444 ./dev/bbb",
-=======
-
-		"cluster": "npm-run-all --print-label --parallel --race relay cluster:leaf cluster:bbb web",
-		"cluster:leaf": "PORT=4444 ./dev/relay --cluster-root localhost:4443",
-		"cluster:bbb": "PORT=4444 ./dev/bbb",
-
->>>>>>> db8fe3cb
 		"check": "biome check && cargo check --all",
 		"fix": "biome check --write && cargo clippy --all --fix --allow-dirty --allow-staged && cargo fmt --all",
 		"fmt": "biome format --write && cargo fmt --all",
