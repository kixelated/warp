[package]
name = "moq-web"
authors = ["Luke Curley <kixelated@gmail.com>"]
edition = "2021"
<<<<<<< HEAD
version = "0.3.5"
=======
version = "0.3.9"
>>>>>>> 7065f9a8
license = "MIT OR Apache-2.0"
repository = "https://github.com/kixelated/moq-web"
description = "Web implementation for MoQ utilizing WebAssembly+Typescript"

[lib]
crate-type = ["cdylib", "rlib"]

[dependencies]
wasm-bindgen = "0.2"
wasm-bindgen-futures = "0.4"

console_error_panic_hook = "0.1"
tracing = "0.1"
wasm-tracing = "0.2"
gloo-net = "0.6"

<<<<<<< HEAD
moq-karp = { version = "0.10", path = "../moq-karp", default-features = false }
moq-async = { version = "0.1", path = "../moq-async" }
web-codecs = { version = "0.3.2", path = "../../web-rs/web-codecs" }
web-streams = { version = "0.1", path = "../../web-rs/web-streams" }
=======
moq-karp = { version = "0.11", path = "../moq-karp", default-features = false }
web-codecs = "0.3.2"
>>>>>>> 7065f9a8
tokio = { version = "1", features = ["sync"] }

js-sys = "0.3.72"
url = "2"
thiserror = "2"
hex = "0.4"
baton = "0.1.1"

[dependencies.web-sys]
version = "0.3.72"
features = [
	"Window",
	"Document",
	"HtmlElement",
	"Node",
	"Text",

	# Canvas stuff
	"CanvasRenderingContext2d",
	"HtmlCanvasElement",
	"HtmlImageElement",
	"OffscreenCanvas",
	"DedicatedWorkerGlobalScope",
	"OffscreenCanvasRenderingContext2d",

	# Capture
	"MediaStream",
	"MediaStreamTrack",
	"MediaTrackSettings",
	"MediaStreamTrackProcessor",
	"MediaStreamTrackProcessorInit",
	"ReadableStreamDefaultReader",
]<|MERGE_RESOLUTION|>--- conflicted
+++ resolved
@@ -2,11 +2,7 @@
 name = "moq-web"
 authors = ["Luke Curley <kixelated@gmail.com>"]
 edition = "2021"
-<<<<<<< HEAD
-version = "0.3.5"
-=======
 version = "0.3.9"
->>>>>>> 7065f9a8
 license = "MIT OR Apache-2.0"
 repository = "https://github.com/kixelated/moq-web"
 description = "Web implementation for MoQ utilizing WebAssembly+Typescript"
@@ -23,15 +19,10 @@
 wasm-tracing = "0.2"
 gloo-net = "0.6"
 
-<<<<<<< HEAD
-moq-karp = { version = "0.10", path = "../moq-karp", default-features = false }
+moq-karp = { version = "0.11", path = "../moq-karp", default-features = false }
 moq-async = { version = "0.1", path = "../moq-async" }
+web-streams = { version = "0.1", path = "../../web-rs/web-streams" }
 web-codecs = { version = "0.3.2", path = "../../web-rs/web-codecs" }
-web-streams = { version = "0.1", path = "../../web-rs/web-streams" }
-=======
-moq-karp = { version = "0.11", path = "../moq-karp", default-features = false }
-web-codecs = "0.3.2"
->>>>>>> 7065f9a8
 tokio = { version = "1", features = ["sync"] }
 
 js-sys = "0.3.72"
