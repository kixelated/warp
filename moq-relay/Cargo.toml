[package]
name = "moq-relay"
description = "Media over QUIC"
authors = ["Luke Curley"]
repository = "https://github.com/kixelated/moq-rs"
license = "MIT OR Apache-2.0"

version = "0.6.1"
edition = "2021"

keywords = ["quic", "http3", "webtransport", "media", "live"]
categories = ["multimedia", "network-programming", "web-programming"]

[dependencies]
<<<<<<< HEAD
moq-transfork = { path = "../moq-transfork", version = "0.1" }
moq-native = { path = "../moq-native", version = "0.3" }
web-transport = { workspace = true }

bytes = "1"
=======
moq-transport = { path = "../moq-transport", version = "0.6" }
moq-native = { path = "../moq-native", version = "0.4" }
moq-api = { path = "../moq-api", version = "0.2" }
>>>>>>> 09f6e0a4

# QUIC
url = "2"

# Async stuff
tokio = { version = "1", features = ["full"] }
futures = "0.3"

# Web server to serve the fingerprint
axum = { version = "0.7", features = ["tokio"] }
hyper-serve = { version = "0.6", features = [
	"tls-rustls",
] } # fork of axum-server
tower-http = { version = "0.5", features = ["cors"] }
hex = "0.4"

# Error handling
anyhow = { version = "1", features = ["backtrace"] }

# CLI
clap = { version = "4", features = ["derive"] }


log = { workspace = true }
env_logger = { workspace = true }
tracing = "0.1"<|MERGE_RESOLUTION|>--- conflicted
+++ resolved
@@ -12,17 +12,11 @@
 categories = ["multimedia", "network-programming", "web-programming"]
 
 [dependencies]
-<<<<<<< HEAD
 moq-transfork = { path = "../moq-transfork", version = "0.1" }
-moq-native = { path = "../moq-native", version = "0.3" }
+moq-native = { path = "../moq-native", version = "0.4" }
 web-transport = { workspace = true }
 
 bytes = "1"
-=======
-moq-transport = { path = "../moq-transport", version = "0.6" }
-moq-native = { path = "../moq-native", version = "0.4" }
-moq-api = { path = "../moq-api", version = "0.2" }
->>>>>>> 09f6e0a4
 
 # QUIC
 url = "2"
