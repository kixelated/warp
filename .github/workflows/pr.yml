--- conflicted
+++ resolved
@@ -25,17 +25,4 @@
       - run: cargo fmt --check
 
       # Check for unused dependencies
-<<<<<<< HEAD
-      - uses: bnjbvr/cargo-machete@main
-
-      # Check for semvar violations
-      - uses: obi1kenobi/cargo-semver-checks-action@v2
-
-      # Used to publish any new crates
-      - uses: katyo/publish-crates@v2
-        with:
-          dry-run: true
-          ignore-unpublished-changes: true
-=======
-      - uses: bnjbvr/cargo-machete@main
->>>>>>> 09f6e0a4
+      - uses: bnjbvr/cargo-machete@main